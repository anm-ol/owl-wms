from .npy_table import NpyTable

from functools import partial
import torch
import torch.distributed as dist
from torch.utils.data import DataLoader, DistributedSampler, Dataset

from dotenv import load_dotenv
load_dotenv()


class AutoEpochDistributedSampler(DistributedSampler):
    """Ensure we shuffle every epoch"""
    def __init__(self, *args, **kwargs):
        super().__init__(*args, **kwargs)
        self._auto_epoch = 0

    def __iter__(self):
        self.set_epoch(self._auto_epoch)
        self._auto_epoch += 1
        return super().__iter__()


class WindowedViewDataset(Dataset):
    """
    A sliding-window view over an NpyTable.
    Indexes into (row_idx, start_offset) pairs.
    """
    def __init__(
        self,
        table_dir: str,
        window_length: int,
        include_missing_features: bool = False,
        include_truncated: bool = True,
        meta_cols: tuple = ("tarball", "pt_idx", "missing", "truncated", "seq_len"),
        array_columns: set | None = None,
    ):
        self.window_length = window_length
        self.table = NpyTable(table_dir)

        if array_columns is None:
            self.array_columns = [c for c in self.table.columns if c not in meta_cols]
        else:
            self.array_columns = array_columns

        seq_len, missing, truncated = self.table[["seq_len", "missing", "truncated"]]

        self._index = []
        for i, (L, miss, trunc) in enumerate(zip(seq_len, missing, truncated)):
            if not include_missing_features and miss:
                continue
            if not include_truncated and trunc:
                continue
            for start in range(0, L, window_length):
                if start + window_length <= L:
                    self._index.append((i, start))

        print(f"{len(self._index)} samples qualified out of {len(seq_len)} total videos")

    def __len__(self):
        return len(self._index)

    def __getitem__(self, idx):
        row, start = self._index[idx]
        column_arrays = self.table.get(self.array_columns, rows=[row])
        return {
            col: torch.from_numpy(arr_list[0][start: start + self.window_length])
            for col, arr_list in zip(self.array_columns, column_arrays)
        }


def collate_fn(batch, batch_columns: list):
    stacked = {k: torch.stack([item[k] for item in batch]) for k in batch[0]}
    # TODO: fix hack, buttons should be preprocessed as float
    stacked = {
        k: t.bfloat16() if (t.dtype == torch.float32 or k == "buttons") else t
        for k, t in stacked.items()
        if k in batch_columns
    }
    assert len(stacked) == len(batch_columns)
    return stacked


<<<<<<< HEAD
def get_loader(batch_size, root_dir, window_length=16, **kwargs):
=======
def get_loader(batch_size, dataset_path, window_length, batch_columns):
>>>>>>> eb19c3bb
    world_size = dist.get_world_size() if dist.is_initialized() else 1
    rank = dist.get_rank() if dist.is_initialized() else 0

    dataset = TekkenLatentDataset(root_dir=root_dir, window_length=window_length)

    sampler = None
    if world_size > 1:
        sampler = torch.utils.data.distributed.DistributedSampler(
            dataset, num_replicas=world_size, rank=rank, shuffle=True, drop_last=True
        )

    return DataLoader(
        dataset,
        batch_size=batch_size,
<<<<<<< HEAD
        sampler=sampler,
        shuffle=(sampler is None),
        num_workers=12,
=======
        collate_fn=partial(collate_fn, batch_columns=batch_columns),
        num_workers=2,
        drop_last=True,
>>>>>>> eb19c3bb
        pin_memory=True,
        drop_last=True,
        persistent_workers=True,   # workers stay alive; fewer re-forks
        prefetch_factor=2          # default is 2; keep it explicit
    )<|MERGE_RESOLUTION|>--- conflicted
+++ resolved
@@ -81,11 +81,7 @@
     return stacked
 
 
-<<<<<<< HEAD
-def get_loader(batch_size, root_dir, window_length=16, **kwargs):
-=======
 def get_loader(batch_size, dataset_path, window_length, batch_columns):
->>>>>>> eb19c3bb
     world_size = dist.get_world_size() if dist.is_initialized() else 1
     rank = dist.get_rank() if dist.is_initialized() else 0
 
@@ -100,15 +96,9 @@
     return DataLoader(
         dataset,
         batch_size=batch_size,
-<<<<<<< HEAD
-        sampler=sampler,
-        shuffle=(sampler is None),
-        num_workers=12,
-=======
         collate_fn=partial(collate_fn, batch_columns=batch_columns),
         num_workers=2,
         drop_last=True,
->>>>>>> eb19c3bb
         pin_memory=True,
         drop_last=True,
         persistent_workers=True,   # workers stay alive; fewer re-forks
