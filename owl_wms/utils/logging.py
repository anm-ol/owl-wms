import torch.distributed as dist
import wandb
import torch

import einops as eo

import numpy as np
<<<<<<< HEAD
from .vis import draw_frames
from .vis_tekken import draw_tekken_frames
from moviepy.editor import ImageSequenceClip, CompositeVideoClip
=======
from moviepy.editor import ImageSequenceClip
>>>>>>> eb19c3bb
from moviepy.audio.AudioClip import AudioArrayClip

from .vis import draw_frames

import os
import pathlib


class LogHelper:
    """
    Helps get stats across devices/grad accum steps

    Can log stats then when pop'd will get them across
    all devices (averaged out).
    For gradient accumulation, ensure you divide by accum steps beforehand.
    """
    def __init__(self):
        if dist.is_initialized():
            self.world_size = dist.get_world_size()
        else:
            self.world_size = 1

        self.data = {}

    def log(self, key, data):
        if isinstance(data, torch.Tensor):
            data = data.detach().item()
        val = data / self.world_size
        if key in self.data:
            self.data[key].append(val)
        else:
            self.data[key] = [val]

    def log_dict(self, d):
        for (k,v) in d.items():
            self.log(k,v)

    def pop(self):
        reduced = {k : sum(v) for k,v in self.data.items()}

        if self.world_size > 1:
            gathered = [None for _ in range(self.world_size)]
            dist.all_gather_object(gathered, reduced)

            final = {}
            for d in gathered:
                for k,v in d.items():
                    if k not in final:
                        final[k] = v
                    else:
                        final[k] += v
        else:
            final = reduced

        self.data = {}
        return final

@torch.no_grad()
def to_wandb(x, actions, format='mp4', gather = False, max_samples = 8, fps=30):
    # x is [b,n,c,h,w]
    x = x.clamp(-1, 1)
    x = x[:max_samples]

    if dist.is_initialized() and gather:
        gathered = [None for _ in range(dist.get_world_size())]
        dist.all_gather(gathered, x)
        x = torch.cat(gathered, dim=0)

    # Get labels on them
    b, _ = actions.shape
    temporal_compression = x.size(1) // actions.size(1) + 1
    actions = actions.unsqueeze(-1).repeat(1, 1, temporal_compression).view(b, -1)
    x = draw_tekken_frames(x, actions) # -> [b,n,c,h,w] [0,255] uint8 np

    if max_samples == 8:
        x = eo.rearrange(x, '(r c) n d h w -> n d (r h) (c w)', r = 2, c = 4)

    return wandb.Video(x, format=format, fps=fps)

def to_wandb_gif(x, actions, max_samples = 4, format='mp4', fps=16):
    x = x.clamp(-1, 1)
    x = (x + 1) * 127.5
    x = x.to(torch.uint8)
    x = x[:max_samples]
    x = eo.rearrange(x, 'b n c h w -> n c h (b w)' )
    if x.shape[1] == 1:
        x = x.repeat(1, 3, 1, 1)

    return wandb.Video(x, format=format, fps=fps)

@torch.no_grad()
def to_wandb_av(x, audio, batch_mouse, batch_btn, gather = False, max_samples = 4):
    # x is [b,n,c,h,w]
    # audio is [b,n,2]
    x = x.clamp(-1, 1)
    x = x[:max_samples].cpu().float()

    if False: #x.shape[2] > 3:
        depth = x[:,:,3:4]
        flow = x[:,:,4:7]
        x = x[:,:,:3]

        depth_gif = to_wandb_gif(depth)
        flow_gif = to_wandb_gif(flow)

        feat = True
    else:
        feat = False

    if audio is not None:
        audio = audio[:max_samples].cpu().float().detach().numpy()

    if dist.is_initialized() and gather:
        gathered_x = [None for _ in range(dist.get_world_size())]
        gathered_audio = [None for _ in range(dist.get_world_size())]
        dist.all_gather(gathered_x, x)
        dist.all_gather(gathered_audio, audio)
        x = torch.cat(gathered_x, dim=0)
        if audio is not None:
            audio = torch.cat(gathered_audio, dim=0)

    # Get labels on frames
    x = draw_frames(x, batch_mouse, batch_btn) # -> [b,n,c,h,w] [0,255] uint8 np

    # Convert both to list of [n,h,w,c] and [n,2] numpy arrays
    x = [np.moveaxis(x[i], 1, -1) for i in range(len(x))]
    if audio is not None:
        audio = [audio[i] for i in range(len(audio))]

    os.makedirs("temp_vids", exist_ok = True)
    paths = [f'temp_vids/temp_{i}.mp4' for i in range(len(x))]
    for i, path in enumerate(paths):
        write_video_with_audio(path, x[i], audio[i] if audio is not None else None)

    if feat:
        return [wandb.Video(path, format='mp4') for path in paths], depth_gif, flow_gif
    else:
        return [wandb.Video(path, format='mp4') for path in paths]


@torch.no_grad()
def to_wandb_samples(video, mouse, btn, fps=60):
    video = video.clamp(-1, 1).cpu().float()          # [B, T, C, H, W]

    depth_gif = flow_gif = None
    if video.shape[2] > 3:                            # depth
        depth_gif = to_wandb_gif(video[:, :, 3:4])
    if video.shape[2] > 4:                            # flow
        flow_gif = to_wandb_gif(video[:, :, 4:7])
    video = video[:, :, :3]                           # keep RGB only

    video = draw_frames(video, mouse, btn)            # overlay labels – uint8

    out_dir = pathlib.Path("temp_vids")
    out_dir.mkdir(exist_ok=True)
    samples = []
    for i, clip in enumerate(video):
        path = out_dir / f"{i:04}.mp4"
        write_video_with_audio(
            str(path),
            np.moveaxis(clip, 1, -1),                 # [T, H, W, C]
            audio=None,
            fps=fps
        )
        samples.append(wandb.Video(str(path), format="mp4"))

    artefacts = {"samples": samples}
    if depth_gif is not None:
        artefacts["depth_gif"] = depth_gif
    if flow_gif is not None:
        artefacts["flow_gif"] = flow_gif
    return artefacts


def write_video_with_audio(path, vid, audio, fps=60,audio_fps=44100):
    """
    Writes videos with audio to a path at given fps and sample rate

    :param video: [n,h,w,c] [0,255] uint8 np array
    :param audio: [n,2] stereo audio as np array norm to [-1,1]
    """
    # Create video clip from image sequence
    video_clip = ImageSequenceClip(list(vid), fps=fps)

    if audio is not None:
        # Create audio clip from array
        audio_clip = AudioArrayClip(audio, fps=audio_fps)
        # Combine video with audio
        video_clip = video_clip.set_audio(audio_clip)

    # Write to file
    video_clip.write_videofile(
        path,
        fps=fps,
        codec='libx264',
        audio_codec='aac',
        temp_audiofile='temp-audio.m4a',
        remove_temp=True
    )<|MERGE_RESOLUTION|>--- conflicted
+++ resolved
@@ -5,13 +5,9 @@
 import einops as eo
 
 import numpy as np
-<<<<<<< HEAD
 from .vis import draw_frames
 from .vis_tekken import draw_tekken_frames
 from moviepy.editor import ImageSequenceClip, CompositeVideoClip
-=======
-from moviepy.editor import ImageSequenceClip
->>>>>>> eb19c3bb
 from moviepy.audio.AudioClip import AudioArrayClip
 
 from .vis import draw_frames
