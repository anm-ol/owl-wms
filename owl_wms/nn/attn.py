--- conflicted
+++ resolved
@@ -209,22 +209,12 @@
             # Get corresponding early block output
             early_idx = n_blocks - 1 - i
             early_feat = early_features[early_idx]
-<<<<<<< HEAD
 
             # Concatenate early and current features
             skip_idx = i - (mid_idx + 1)
             x = self.skip_projs[skip_idx](x, early_feat, cond)
 
             # Block
-            x = self.blocks[i](x, cond, block_mask, kv_cache)
-=======
-
-            # Concatenate early and current features
-            skip_idx = i - (mid_idx + 1)
-            x = torch.cat([x, early_feat], dim=-1)
-            x = self.skip_projs[skip_idx](x)
->>>>>>> ac3e5d65
-
             x = self.blocks[i](x, cond, block_mask, kv_cache)
         return x
 
