import torch
import einops
from torch import nn
import torch.nn.functional as F
from torch.utils.checkpoint import checkpoint as torch_checkpoint

from .normalization import LayerNorm, RMSNorm, QKNorm
from .mlp import MLP


from .modulation import AdaLN, Gate
from .rope import FlatVideoRoPE, FrameRoPE

torch.backends.cuda.enable_flash_sdp(enabled = True)
from torch.nn.attention.flex_attention import flex_attention, create_block_mask, BlockMask

create_block_mask = torch.compile(create_block_mask, dynamic=True)
flex_attention = torch.compile(flex_attention, dynamic=True)


def checkpoint(function, *args, **kwargs):
    kwargs.setdefault("use_reentrant", False)
    return torch_checkpoint(function, *args, **kwargs)


def create_causal_block_mask(n_tokens: int, tokens_per_frame: int, n_cached_tokens: int = 0, device="cpu"):
    # Build n_tokens X n_tokens BlockMask which is causal and disallows wrapping
    assert 0 <= n_cached_tokens < n_tokens, "kv cache cannot exceept total tokens"

    frame_id = torch.arange(n_tokens, device=device, dtype=torch.int32) // max(tokens_per_frame, 1)
    n_frames = n_tokens // tokens_per_frame

    def mask_mod(b, h, q, k):
        abs_q = q + n_cached_tokens
        is_causal = frame_id[k] <= frame_id[abs_q]
        is_wrap = (frame_id[abs_q] == n_frames - 1) & (frame_id[k] == 0)
        return is_causal & ~is_wrap

    return create_block_mask(
        mask_mod,
        B=None,
        H=None,
        Q_LEN=n_tokens - n_cached_tokens,
        KV_LEN=n_tokens,
        device=device
    )


class Attn(nn.Module):
    def __init__(self, config : 'TransformerConfig'):
        super().__init__()

        self.n_heads = config.n_heads

        self.qkv = nn.Linear(config.d_model, 3 * config.d_model)
        self.out = nn.Linear(config.d_model, config.d_model)

        self.qk_norm = QKNorm(config.d_model // config.n_heads)
        self.layer_ind = None

        self.rope = FlatVideoRoPE(config)
        #self.rope = FrameRoPE(config)

    @torch.compile
    def forward(self, x, block_mask, kv_cache=None):
        B, L, _ = x.shape

        qkv = self.qkv(x)
        q, k, v = einops.rearrange(qkv, "b t (three h d) -> three b h t d", three=3, h=self.n_heads)
        q, k = self.qk_norm(q, k)
        q, k = q.type_as(v), k.type_as(v)

        # rotate new queries and keys
        offset = kv_cache.length_at(self.layer_ind) if kv_cache is not None else 0
        q = self.rope(q, offset=offset)
        k = self.rope(k, offset=offset)

        # prepend cached values
        if offset > 0:
            old_k, old_v = kv_cache.get(self.layer_ind)
            k = torch.cat([old_k, k], dim=2)
            v = torch.cat([old_v, v], dim=2)

        # update cache
        if kv_cache is not None and kv_cache.should_update:
            kv_cache.update(k.clone(), v.clone(), self.layer_ind)

        attn_out = flex_attention(q, k, v, block_mask=block_mask)
        attn_out = attn_out.permute(0, 2, 1, 3).contiguous().view(x.shape[0], L, -1)

        return self.out(attn_out)

class DiTBlock(nn.Module):
    def __init__(self, config):
        super().__init__()

        dim = config.d_model

        self.attn = Attn(config)
        self.mlp = MLP(config)

        self.adaln1 = AdaLN(dim)
        self.gate1 = Gate(dim)
        self.adaln2 = AdaLN(dim)
        self.gate2 = Gate(dim)

    def forward(self, x, cond, block_mask, kv_cache = None):
        res1 = x.clone()
        x = self.adaln1(x, cond)
        x = self.attn(x, block_mask, kv_cache)
        x = self.gate1(x, cond)
        x = res1 + x

        res2 = x.clone()
        x = self.adaln2(x, cond)
        x = self.mlp(x)
        x = self.gate2(x, cond)
        x = res2 + x

        return x

class DiT(nn.Module):
    def __init__(self, config):
        super().__init__()

        self.tokens_per_frame = config.tokens_per_frame
        self.causal = config.causal

        blocks = []
        for i in range(config.n_layers):
            blocks.append(DiTBlock(config))
            blocks[-1].attn.layer_ind = i
        self.blocks = nn.ModuleList(blocks)

    def get_block_mask(self, x, kv_cache):
        if not self.causal:
            return None
        B, L, _ = x.shape
        offset = kv_cache.length_at(0) if kv_cache is not None else 0
        return create_causal_block_mask(
            n_tokens=L + offset,
            tokens_per_frame=self.tokens_per_frame,
            n_cached_tokens=offset,
            device=x.device
        )

    def forward(self, x, cond, kv_cache = None):
        block_mask = self.get_block_mask(x, kv_cache)
        for block in self.blocks:
            x = block(x, cond, block_mask, kv_cache)

        return x

class SkipConnection(nn.Module):
    def __init__(self, config):
        super().__init__()

        self.norm = AdaLN(config.d_model)
        self.proj = nn.Linear(config.d_model, config.d_model)

    def forward(self, x, prev, cond):
        x = x + prev
        x = self.norm(x, cond)
        x = self.proj(x)

        return x

class UViT(nn.Module):
    get_block_mask = DiT.get_block_mask

    def __init__(self, config):
        super().__init__()

        self.tokens_per_frame = config.tokens_per_frame
        self.causal = config.causal

        blocks = []
        for i in range(config.n_layers):
            blocks.append(DiTBlock(config))
            blocks[-1].attn.layer_ind = i

        self.blocks = nn.ModuleList(blocks)

        # For odd number of layers, need linear projections for skip connections
        n_skip_connections = config.n_layers // 2
        skip_projs = []
        for _ in range(n_skip_connections):
            skip_projs.append(SkipConnection(config))
        self.skip_projs = nn.ModuleList(skip_projs)

    def forward(self, x, cond, kv_cache = None):
        block_mask = self.get_block_mask(x, kv_cache)

        # Cache early block outputs for skip connections
        early_features = []
        n_blocks = len(self.blocks)
        mid_idx = n_blocks // 2

        # Early blocks
        for i in range(mid_idx):
            x = self.blocks[i](x, cond, block_mask, kv_cache)
            early_features.append(x)

        # Middle block (if odd number of layers)
        x = self.blocks[mid_idx](x, cond, block_mask, kv_cache)

        # Late blocks with skip connections
        for i in range(mid_idx + 1, n_blocks):
            # Get corresponding early block output
            early_idx = n_blocks - 1 - i
            early_feat = early_features[early_idx]
<<<<<<< HEAD

            # Concatenate early and current features
            skip_idx = i - (mid_idx + 1)
            x = torch.cat([x, early_feat], dim=-1)
            x = self.skip_projs[skip_idx](x)

            x = self.blocks[i](x, cond, block_mask, kv_cache)
=======
            
            # Skip connection
            skip_idx = i - (mid_idx + 1)
            x = self.skip_projs[skip_idx](x, early_feat, cond)

            # Block
            x = self.blocks[i](x, cond, kv_cache)
>>>>>>> 2397c96a

        return x

# === VIT Specific Layers ===

class FinalLayer(nn.Module):
    def __init__(self, sample_size, d_model, channels = 3, patch_size=1):
        super().__init__()

        self.norm = AdaLN(d_model)
        self.act = nn.SiLU()
        self.proj = nn.Linear(d_model, channels*patch_size*patch_size)

    def forward(self, x, cond):
        x = self.norm(x, cond)
        x = self.act(x)
        x = self.proj(x)

        return x

def test_attn_mask():
    total_tokens = 64
    tokens_per_frame = 8
    device = "cpu"

    block_mask = create_causal_block_mask(total_tokens, tokens_per_frame, device=device)

    # Convert to dense grid
    idx = torch.arange(total_tokens, device=device, dtype=torch.int32)
    bool_mask = block_mask.mask_mod(0, 0, idx[:, None], idx[None, :])
    dense_mask = torch.where(
        bool_mask, torch.tensor(0., device=device),
        torch.tensor(float("-inf"), device=device)
    )

    import matplotlib.pyplot as plt
    plt.figure(figsize=(10,10))
    plt.imshow(dense_mask.float().cpu().numpy(), cmap='gray')
    plt.colorbar()
    plt.title(f'Block Causal Mask ({total_tokens} tokens, {tokens_per_frame} per frame)')
    plt.xlabel('Key Position')
    plt.ylabel('Query Position')
    plt.savefig('test_mask.png')
    plt.close()


@torch.no_grad()
def test_kv_cache():
    from .kv_cache import KVCache
    from ..configs import TransformerConfig

    # Create test configs
    config = TransformerConfig(
        n_layers=2,
        n_heads=8,
        d_model=64,
        tokens_per_frame=8
    )

    # Create model and cache
    model = DiT(config).cuda()
    cache = KVCache(config)
    cache.to('cuda')

    # Create dummy inputs
    batch_size = 2
    seq_len = 16
    x = torch.randn(batch_size, seq_len, config.d_model).cuda()
    cond = torch.randn(batch_size, seq_len//config.tokens_per_frame, config.d_model).cuda()

    # Test forward pass with cache
    cache.reset(batch_size)
    cache.enable_cache_updates()

    # First forward pass should populate cache
    out1 = model(x, cond, cache)

    # Second pass should use cached values
    cache.disable_cache_updates()
    out2 = model(x, cond, cache)

    # Outputs should match
    print("Max difference between outputs:", torch.max(torch.abs(out1 - out2)).item())
    print("Cache test complete")

if __name__ == "__main__":
    import os
    os.environ['KMP_DUPLICATE_LIB_OK'] = "TRUE"
    test_attn_mask()<|MERGE_RESOLUTION|>--- conflicted
+++ resolved
@@ -209,7 +209,6 @@
             # Get corresponding early block output
             early_idx = n_blocks - 1 - i
             early_feat = early_features[early_idx]
-<<<<<<< HEAD
 
             # Concatenate early and current features
             skip_idx = i - (mid_idx + 1)
@@ -217,16 +216,6 @@
             x = self.skip_projs[skip_idx](x)
 
             x = self.blocks[i](x, cond, block_mask, kv_cache)
-=======
-            
-            # Skip connection
-            skip_idx = i - (mid_idx + 1)
-            x = self.skip_projs[skip_idx](x, early_feat, cond)
-
-            # Block
-            x = self.blocks[i](x, cond, kv_cache)
->>>>>>> 2397c96a
-
         return x
 
 # === VIT Specific Layers ===
