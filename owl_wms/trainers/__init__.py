--- conflicted
+++ resolved
@@ -1,9 +1,4 @@
 def get_trainer_cls(trainer_id):
-<<<<<<< HEAD
-    if trainer_id == "causvid_vid":
-        from .causvid_vid_only import CausVidTrainer
-        return CausVidTrainer
-=======
     if trainer_id == "tekken_dmd":
         """
         TekkenDMDTrainer does DMD to create few-step student
@@ -31,7 +26,6 @@
     if trainer_id == "causvid_vid":
         from .causvid_vid_only import CausVidTrainer
         return CausVidTrainer
->>>>>>> 5fcf67ca
     if trainer_id == "sforce_vid":
         from .sf_vid_only import SelfForceTrainer
         return SelfForceTrainer
