--- conflicted
+++ resolved
@@ -168,13 +168,7 @@
 
         self.ema = EMA(self.model, beta=0.999, update_after_step=0, update_every=1)
 
-<<<<<<< HEAD
-        if self.world_size > 1:
-            self.model = DDP(self.model, device_ids=[self.local_rank])
-        # self.model = torch.compile(self.model)
-=======
         self.model = torch.compile(self.model)
->>>>>>> eb19c3bb
 
         self.wan_decoder = self.wan_decoder.cuda().eval()
         self.decode_fn = make_batched_wan_decode_fn(self.wan_decoder, self.train_cfg.vae_batch_size)
@@ -264,21 +258,6 @@
             for batch in tqdm.tqdm(loader, total=len(loader), disable=self.rank != 0, desc=f"Epoch: {epoch}"):
                 train_steps = local_step // accum_steps
 
-<<<<<<< HEAD
-                batch = [t.cuda().bfloat16() for t in batch]
-                batch_vid, states, batch_actions = batch
-
-                batch_vid = batch_vid / self.train_cfg.vae_scale
-                batch_actions = batch_actions[:, :, -1]
-                print(f"Batch actions shape: {batch_actions.shape}")
-
-                with ctx:
-                    loss = self.model(batch_vid, action_ids=batch_actions)
-                    loss = loss / accum_steps
-                    loss.backward()
-
-                metrics.log('diffusion_loss', loss)
-=======
                 batch_cuda = [
                     item.cuda() if isinstance(item, torch.Tensor) else item
                     for item in batch
@@ -288,7 +267,6 @@
                 loss.backward()
 
                 metrics.log('loss', loss)
->>>>>>> eb19c3bb
 
                 local_step += 1
                 if local_step % accum_steps == 0:
