<<<<<<< HEAD
def get_loader(data_id: str, batch_size: int, **data_kwargs):
=======
def get_loader(data_id: str, batch_size, **data_kwargs):
>>>>>>> 7c46f87c
    if data_id == "mnist":
        from . import mnist
        return mnist.get_loader(batch_size)
    if data_id == "local_imagenet_256":
        from . import local_imagenet_256
        return local_imagenet_256.get_loader(batch_size)
    if data_id == "s3_imagenet":
        from . import imagenet
        return imagenet.get_loader(batch_size)
    if data_id == "local_cod":
        from . import local_cod
        return local_cod.get_loader(batch_size)
    if data_id == "audio_loader":
        from .audio_loader import get_audio_loader
        assert filepath is not None, "No filepath provided for the dataset."
<<<<<<< HEAD
        return get_audio_loader(batch_size, data_kwargs['filepath'])
    if data_id == "s3_cod":
        from . import s3_cod
        return s3_cod.get_loader(batch_size, **data_kwargs)

=======
        return get_audio_loader(batch_size, **data_kwargs)
    if data_id == "local_cod_audio":
        from .local_cod_audio import get_loader
        return get_loader(batch_size, **data_kwargs)

>>>>>>> 7c46f87c
<|MERGE_RESOLUTION|>--- conflicted
+++ resolved
@@ -1,33 +1,23 @@
-<<<<<<< HEAD
-def get_loader(data_id: str, batch_size: int, **data_kwargs):
-=======
-def get_loader(data_id: str, batch_size, **data_kwargs):
->>>>>>> 7c46f87c
-    if data_id == "mnist":
-        from . import mnist
-        return mnist.get_loader(batch_size)
-    if data_id == "local_imagenet_256":
-        from . import local_imagenet_256
-        return local_imagenet_256.get_loader(batch_size)
-    if data_id == "s3_imagenet":
-        from . import imagenet
-        return imagenet.get_loader(batch_size)
-    if data_id == "local_cod":
-        from . import local_cod
-        return local_cod.get_loader(batch_size)
-    if data_id == "audio_loader":
-        from .audio_loader import get_audio_loader
-        assert filepath is not None, "No filepath provided for the dataset."
-<<<<<<< HEAD
-        return get_audio_loader(batch_size, data_kwargs['filepath'])
-    if data_id == "s3_cod":
-        from . import s3_cod
-        return s3_cod.get_loader(batch_size, **data_kwargs)
-
-=======
-        return get_audio_loader(batch_size, **data_kwargs)
-    if data_id == "local_cod_audio":
-        from .local_cod_audio import get_loader
-        return get_loader(batch_size, **data_kwargs)
-
->>>>>>> 7c46f87c
+def get_loader(data_id: str, batch_size: int, **data_kwargs):
+    if data_id == "mnist":
+        from . import mnist
+        return mnist.get_loader(batch_size)
+    if data_id == "local_imagenet_256":
+        from . import local_imagenet_256
+        return local_imagenet_256.get_loader(batch_size)
+    if data_id == "s3_imagenet":
+        from . import imagenet
+        return imagenet.get_loader(batch_size)
+    if data_id == "local_cod":
+        from . import local_cod
+        return local_cod.get_loader(batch_size)
+    if data_id == "audio_loader":
+        from .audio_loader import get_audio_loader
+        assert data_kwargs['filepath'] is not None, "No filepath provided for the dataset."
+        return get_audio_loader(batch_size, data_kwargs['filepath'])
+    if data_id == "s3_cod":
+        from . import s3_cod
+        return s3_cod.get_loader(batch_size, **data_kwargs)
+    if data_id == "local_cod_audio":
+        from .local_cod_audio import get_loader
+        return get_loader(batch_size, **data_kwargs)